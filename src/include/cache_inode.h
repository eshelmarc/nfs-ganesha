--- conflicted
+++ resolved
@@ -419,7 +419,6 @@
 struct cache_entry_t
 {
   fsal_handle_t handle; /*< The FSAL Handle */
-<<<<<<< HEAD
   struct fsal_handle_desc fh_desc; /*< Points to handle.  Adds size,
                                        len for hash table etc. */
   fsal_attrib_list_t attributes; /*< The FSAL Attributes */
@@ -438,8 +437,6 @@
                           etc.) */
   time_t attr_time; /*< Time at which we last refreshed attributes. */
   cache_inode_lru_t lru; /*< New style LRU link */
-  pthread_rwlock_t attr_lock; /*< Reader-writer lock for attributes */
-  fsal_attrib_list_t attributes; /*< The FSAL Attributes */
   pthread_rwlock_t state_lock; /*< This is separated out from the
                                    content lock, since there are
                                    state oerations that don't affect
@@ -708,43 +705,15 @@
                             cache_inode_client_parameter_t * paramp,
                             int thread_index, void * pworker_data);
 
-cache_entry_t *cache_inode_get(cache_inode_fsal_data_t * pfsdata,
-			       cache_inode_policy_t policy,
-                               fsal_attrib_list_t * pattr,
+cache_entry_t *cache_inode_get(cache_inode_fsal_data_t * fsdata,
+                               cache_inode_policy_t policy,
+                               fsal_attrib_list_t * attr,
                                cache_inode_client_t * pclient,
-                               fsal_op_context_t * pcontext,
-                               cache_inode_status_t * pstatus);
-
-cache_entry_t *cache_inode_get_located(cache_inode_fsal_data_t * pfsdata,
-                                       cache_entry_t * plocation,
-				       cache_inode_policy_t policy,
-                                       fsal_attrib_list_t * pattr,
-                                       cache_inode_client_t * pclient,
-                                       fsal_op_context_t * pcontext,
-                                       cache_inode_status_t * pstatus) ;
-
-=======
-                               cache_inode_status_t *pstatus);
-int cache_inode_client_init(cache_inode_client_t *pclient,
-                            cache_inode_client_parameter_t param,
-                            int thread_index,
-                            struct nfs_worker_data__ *pworker_data);
-
-cache_entry_t *cache_inode_get(cache_inode_fsal_data_t *pfsdata,
-                               cache_inode_policy_t policy,
-                               fsal_attrib_list_t *pattr,
-                               cache_inode_client_t *pclient,
-                               fsal_op_context_t *pcontext,
-                               cache_inode_status_t *pstatus);
-cache_entry_t *cache_inode_get_located(cache_inode_fsal_data_t *pfsdata,
-                                       cache_entry_t *plocation,
-                                       cache_inode_policy_t policy,
-                                       fsal_attrib_list_t *pattr,
-                                       cache_inode_client_t *pclient,
-                                       fsal_op_context_t *pcontext,
-                                       cache_inode_status_t *pstatus);
+                               fsal_op_context_t * context,
+                               cache_inode_status_t * status);
+
 cache_inode_status_t cache_inode_put(cache_entry_t *entry,
-                                     cache_inode_client_t *pclient);
+                                     cache_inode_client_t *client);
 
 cache_inode_status_t cache_inode_access_sw(cache_entry_t * pentry,
                                            fsal_accessflags_t access_type,
@@ -1058,19 +1027,16 @@
 
 inline int cache_inode_set_time_current(fsal_time_t *ptime);
 
-/* Hash functions for hashtables and RBT */
-unsigned long cache_inode_fsal_hash_func(hash_parameter_t *p_hparam,
-                                         hash_buffer_t *buffclef);
-unsigned long cache_inode_fsal_rbt_func(hash_parameter_t *p_hparam,
-                                        hash_buffer_t *buffclef);
-unsigned int cache_inode_fsal_rbt_both(hash_parameter_t *p_hparam,
-                                       hash_buffer_t *buffclef,
-                                       uint32_t *phashval,
-                                       uint32_t *prbtval);
-int display_key(hash_buffer_t *pbuff, char *str);
-int display_not_implemented(hash_buffer_t *pbuff,
-                            char *str);
-int display_value(hash_buffer_t *pbuff, char *str);
+uint32_t cache_inode_fsal_hash_func(hash_parameter_t * p_hparam,
+                                    hash_buffer_t * buffclef);
+uint64_t cache_inode_fsal_rbt_func(hash_parameter_t * p_hparam,
+                                        hash_buffer_t * buffclef);
+int cache_inode_fsal_rbt_both( hash_parameter_t * p_hparam,
+                               hash_buffer_t    * buffclef,
+                               uint32_t * phashval, uint64_t * prbtval ) ;
+int display_key(hash_buffer_t * pbuff, char *str);
+int display_not_implemented(hash_buffer_t * pbuff, char *str);
+int display_value(hash_buffer_t * pbuff, char *str);
 
 /**
  * @brief Update cache_entry metadata from its attributes
@@ -1297,27 +1263,12 @@
  * @param bits [in] Bits to clear, or'd together
  */
 
-<<<<<<< HEAD
 static inline void
 atomic_clear_hyper_bits(uint64_t *var,
                         uint64_t bits)
 {
      __sync_fetch_and_and(var, ~bits);
 }
-=======
-/* Hash functions for hashtables and RBT */
-uint32_t cache_inode_fsal_hash_func(hash_parameter_t * p_hparam,
-                                         hash_buffer_t * buffclef);
-uint64_t cache_inode_fsal_rbt_func(hash_parameter_t * p_hparam,
-                                        hash_buffer_t * buffclef);
-int cache_inode_fsal_rbt_both( hash_parameter_t * p_hparam,
-                               hash_buffer_t    * buffclef,
-                               uint32_t * phashval, uint64_t * prbtval ) ;
-int display_key(hash_buffer_t * pbuff, char *str);
-int display_not_implemented(hash_buffer_t * pbuff, char *str);
-int display_value(hash_buffer_t * pbuff, char *str);
->>>>>>> 19649f22
-
 /**
  * \brief Atomically set bits in a 64-bit integer
  *
