/*
 * vim:expandtab:shiftwidth=8:tabstop=8:
 *
 * Copyright CEA/DAM/DIF  (2008)
 * contributeur : Philippe DENIEL   philippe.deniel@cea.fr
 *                Thomas LEIBOVICI  thomas.leibovici@cea.fr
 *
 *
 * This program is free software; you can redistribute it and/or
 * modify it under the terms of the GNU Lesser General Public
 * License as published by the Free Software Foundation; either
 * version 3 of the License, or (at your option) any later version.
 *
 * This program is distributed in the hope that it will be useful,
 * but WITHOUT ANY WARRANTY; without even the implied warranty of
 * MERCHANTABILITY or FITNESS FOR A PARTICULAR PURPOSE.  See the GNU
 * Lesser General Public License for more details.
 *
 * You should have received a copy of the GNU Lesser General Public
 * License along with this library; if not, write to the Free Software
 * Foundation, Inc., 51 Franklin Street, Fifth Floor, Boston, MA  02110-1301  USA
 *
 * -------------
 */

/**
 *
 * \file    fsal_internal.c
 * \author  $Author: leibovic $
 * \date    $Date: 2006/01/17 14:20:07 $
 * \version $Revision: 1.24 $
 * \brief   Defines the datas that are to be
 *          accessed as extern by the fsal modules
 *
 */
#define FSAL_INTERNAL_C
#ifdef HAVE_CONFIG_H
#include "config.h"
#endif

#include  "fsal.h"
#include "fsal_internal.h"
#include "stuff_alloc.h"
#include "SemN.h"
#include "fsal_convert.h"
#include <libgen.h>             /* used for 'dirname' */
#include <pthread.h>
#include <string.h>
#include <sys/types.h>
#include <mntent.h>

/* Add missing prototype in vfs.h */
int fd_to_handle(int fd, void **hanp, size_t * hlen);

/* credential lifetime (1h) */
fsal_uint_t CredentialLifetime = 3600;

/* static filesystem info.
 * The access is thread-safe because
 * it is read-only, except during initialization.
 */
fsal_staticfsinfo_t global_fs_info;

/* filesystem info for VFS */
static fsal_staticfsinfo_t default_posix_info = {
  0xFFFFFFFFFFFFFFFFLL,         /* max file size (64bits) */
  _POSIX_LINK_MAX,              /* max links */
  FSAL_MAX_NAME_LEN,            /* max filename */
  FSAL_MAX_PATH_LEN,            /* max pathlen */
  TRUE,                         /* no_trunc */
  TRUE,                         /* chown restricted */
  FALSE,                        /* case insensitivity */
  TRUE,                         /* case preserving */
  FSAL_EXPTYPE_PERSISTENT,      /* FH expire type */
  TRUE,                         /* hard link support */
  TRUE,                         /* symlink support */
  FALSE,                        /* lock management */
  TRUE,                         /* named attributes */
  TRUE,                         /* handles are unique and persistent */
  {10, 0},                      /* Duration of lease at FS in seconds */
  FSAL_ACLSUPPORT_ALLOW,        /* ACL support */
  TRUE,                         /* can change times */
  TRUE,                         /* homogenous */
  VFS_SUPPORTED_ATTRIBUTES,     /* supported attributes */
  0,                            /* maxread size */
  0,                            /* maxwrite size */
  0,                            /* default umask */
  0,                            /* cross junctions */
  0400                          /* default access rights for xattrs: root=RW, owner=R */
};

/* variables for limiting the calls to the filesystem */
static int limit_calls = FALSE;
semaphore_t sem_fs_calls;

/* threads keys for stats */
static pthread_key_t key_stats;
static pthread_once_t once_key = PTHREAD_ONCE_INIT;

/* init keys */
static void init_keys(void)
{
  if(pthread_key_create(&key_stats, NULL) == -1)
    LogError(COMPONENT_FSAL, ERR_SYS, ERR_PTHREAD_KEY_CREATE, errno);

  return;
}                               /* init_keys */

/**
 * fsal_increment_nbcall:
 * Updates fonction call statistics.
 *
 * \param function_index (input):
 *        Index of the function whom number of call is to be incremented.
 * \param status (input):
 *        Status the function returned.
 *
 * \return Nothing.
 */
void fsal_increment_nbcall(int function_index, fsal_status_t status)
{

  fsal_statistics_t *bythread_stat = NULL;

  /* verify index */

  if(function_index >= FSAL_NB_FUNC)
    return;

  /* first, we init the keys if this is the first time */

  if(pthread_once(&once_key, init_keys) != 0)
    {
      LogError(COMPONENT_FSAL, ERR_SYS, ERR_PTHREAD_ONCE, errno);
      return;
    }

  /* we get the specific value */

  bythread_stat = (fsal_statistics_t *) pthread_getspecific(key_stats);

  /* we allocate stats if this is the first time */

  if(bythread_stat == NULL)
    {
      int i;

      bythread_stat = (fsal_statistics_t *) Mem_Alloc(sizeof(fsal_statistics_t));

      if(bythread_stat == NULL)
        {
          LogError(COMPONENT_FSAL, ERR_SYS, ERR_MALLOC, Mem_Errno);
        }

      /* inits the struct */

      for(i = 0; i < FSAL_NB_FUNC; i++)
        {
          bythread_stat->func_stats.nb_call[i] = 0;
          bythread_stat->func_stats.nb_success[i] = 0;
          bythread_stat->func_stats.nb_err_retryable[i] = 0;
          bythread_stat->func_stats.nb_err_unrecover[i] = 0;
        }

      /* set the specific value */
      pthread_setspecific(key_stats, (void *)bythread_stat);

    }

  /* we increment the values */

  if(bythread_stat)
    {
      bythread_stat->func_stats.nb_call[function_index]++;

      if(!FSAL_IS_ERROR(status))
        bythread_stat->func_stats.nb_success[function_index]++;
      else if(status.major == ERR_FSAL_DELAY)   /* Error is retryable */
        bythread_stat->func_stats.nb_err_retryable[function_index]++;
      else
        bythread_stat->func_stats.nb_err_unrecover[function_index]++;
    }

  return;
}

/**
 * fsal_internal_getstats:
 * (For internal use in the FSAL).
 * Retrieve call statistics for current thread.
 *
 * \param output_stats (output):
 *        Pointer to the call statistics structure.
 *
 * \return Nothing.
 */
void fsal_internal_getstats(fsal_statistics_t * output_stats)
{

  fsal_statistics_t *bythread_stat = NULL;

  /* first, we init the keys if this is the first time */
  if(pthread_once(&once_key, init_keys) != 0)
    {
      LogError(COMPONENT_FSAL, ERR_SYS, ERR_PTHREAD_ONCE, errno);
      return;
    }

  /* we get the specific value */
  bythread_stat = (fsal_statistics_t *) pthread_getspecific(key_stats);

  /* we allocate stats if this is the first time */
  if(bythread_stat == NULL)
    {
      int i;

      if((bythread_stat =
          (fsal_statistics_t *) Mem_Alloc(sizeof(fsal_statistics_t))) == NULL)
        LogError(COMPONENT_FSAL, ERR_SYS, ERR_MALLOC, Mem_Errno);

      /* inits the struct */
      for(i = 0; i < FSAL_NB_FUNC; i++)
        {
          bythread_stat->func_stats.nb_call[i] = 0;
          bythread_stat->func_stats.nb_success[i] = 0;
          bythread_stat->func_stats.nb_err_retryable[i] = 0;
          bythread_stat->func_stats.nb_err_unrecover[i] = 0;
        }

      /* set the specific value */
      pthread_setspecific(key_stats, (void *)bythread_stat);

    }

  if(output_stats)
    (*output_stats) = (*bythread_stat);

  return;

}

/**
 *  Used to limit the number of simultaneous calls to Filesystem.
 */
void TakeTokenFSCall()
{
  /* no limits */
  if(limit_calls == FALSE)
    return;

  /* there is a limit */
  semaphore_P(&sem_fs_calls);

}

void ReleaseTokenFSCall()
{
  /* no limits */
  if(limit_calls == FALSE)
    return;

  /* there is a limit */
  semaphore_V(&sem_fs_calls);

}

#define VFS_SET_INTEGER_PARAM( cfg, p_init_info, _field )         \
    switch( (p_init_info)->behaviors._field ){                    \
    case FSAL_INIT_FORCE_VALUE :                                  \
      /* force the value in any case */                           \
      cfg._field = (p_init_info)->values._field;                  \
      break;                                                      \
    case FSAL_INIT_MAX_LIMIT :                                    \
      /* check the higher limit */                                \
      if ( cfg._field > (p_init_info)->values._field )            \
        cfg._field = (p_init_info)->values._field ;               \
      break;                                                      \
    case FSAL_INIT_MIN_LIMIT :                                    \
      /* check the lower limit */                                 \
      if ( cfg._field < (p_init_info)->values._field )            \
        cfg._field = (p_init_info)->values._field ;               \
      break;                                                      \
    case FSAL_INIT_FS_DEFAULT:                                    \
    default:                                                      \
    /* In the other cases, we keep the default value. */          \
        break;                                                    \
    }

#define VFS_SET_BITMAP_PARAM( cfg, p_init_info, _field )          \
    switch( (p_init_info)->behaviors._field ){                    \
    case FSAL_INIT_FORCE_VALUE :                                  \
        /* force the value in any case */                         \
        cfg._field = (p_init_info)->values._field;                \
        break;                                                    \
    case FSAL_INIT_MAX_LIMIT :                                    \
      /* proceed a bit AND */                                     \
      cfg._field &= (p_init_info)->values._field ;                \
      break;                                                      \
    case FSAL_INIT_MIN_LIMIT :                                    \
      /* proceed a bit OR */                                      \
      cfg._field |= (p_init_info)->values._field ;                \
      break;                                                      \
    case FSAL_INIT_FS_DEFAULT:                                    \
    default:                                                      \
    /* In the other cases, we keep the default value. */          \
        break;                                                    \
    }

#define VFS_SET_BOOLEAN_PARAM( cfg, p_init_info, _field )         \
    switch( (p_init_info)->behaviors._field ){                    \
    case FSAL_INIT_FORCE_VALUE :                                  \
        /* force the value in any case */                         \
        cfg._field = (p_init_info)->values._field;                \
        break;                                                    \
    case FSAL_INIT_MAX_LIMIT :                                    \
      /* proceed a boolean AND */                                 \
      cfg._field = cfg._field && (p_init_info)->values._field ;   \
      break;                                                      \
    case FSAL_INIT_MIN_LIMIT :                                    \
      /* proceed a boolean OR */                                  \
      cfg._field = cfg._field && (p_init_info)->values._field ;   \
      break;                                                      \
    case FSAL_INIT_FS_DEFAULT:                                    \
    default:                                                      \
    /* In the other cases, we keep the default value. */          \
        break;                                                    \
    }

/*
 *  This function initializes shared variables of the fsal.
 */
fsal_status_t fsal_internal_init_global(fsal_init_info_t * fsal_info,
                                        fs_common_initinfo_t * fs_common_info,
                                        fs_specific_initinfo_t * fs_specific_info)
{

  /* sanity check */
  if(!fsal_info || !fs_common_info || !fs_specific_info)
    ReturnCode(ERR_FSAL_FAULT, 0);

  /* inits FS call semaphore */
  if(fsal_info->max_fs_calls > 0)
    {
      int rc;

      limit_calls = TRUE;

      rc = semaphore_init(&sem_fs_calls, fsal_info->max_fs_calls);

      if(rc != 0)
        ReturnCode(ERR_FSAL_SERVERFAULT, rc);

      LogDebug(COMPONENT_FSAL,
                        "FSAL INIT: Max simultaneous calls to filesystem is limited to %u.",
                        fsal_info->max_fs_calls);

    }
  else
    {
      LogDebug(COMPONENT_FSAL,
                        "FSAL INIT: Max simultaneous calls to filesystem is unlimited.");
    }

  /* setting default values. */
  global_fs_info = default_posix_info;

  LogDebug(COMPONENT_FSAL, "{");
  LogDebug(COMPONENT_FSAL, "  maxfilesize  = %llX    ",
           default_posix_info.maxfilesize);
  LogDebug(COMPONENT_FSAL, "  maxlink  = %lu   ",
           default_posix_info.maxlink);
  LogDebug(COMPONENT_FSAL, "  maxnamelen  = %lu  ",
           default_posix_info.maxnamelen);
  LogDebug(COMPONENT_FSAL, "  maxpathlen  = %lu  ",
           default_posix_info.maxpathlen);
  LogDebug(COMPONENT_FSAL, "  no_trunc  = %d ",
           default_posix_info.no_trunc);
  LogDebug(COMPONENT_FSAL, "  chown_restricted  = %d ",
           default_posix_info.chown_restricted);
  LogDebug(COMPONENT_FSAL, "  case_insensitive  = %d ",
           default_posix_info.case_insensitive);
  LogDebug(COMPONENT_FSAL, "  case_preserving  = %d ",
           default_posix_info.case_preserving);
  LogDebug(COMPONENT_FSAL, "  fh_expire_type  = %hu ",
           default_posix_info.fh_expire_type);
  LogDebug(COMPONENT_FSAL, "  link_support  = %d  ",
           default_posix_info.link_support);
  LogDebug(COMPONENT_FSAL, "  symlink_support  = %d  ",
           default_posix_info.symlink_support);
  LogDebug(COMPONENT_FSAL, "  lock_support  = %d  ",
           default_posix_info.lock_support);
  LogDebug(COMPONENT_FSAL, "  named_attr  = %d  ",
           default_posix_info.named_attr);
  LogDebug(COMPONENT_FSAL, "  unique_handles  = %d  ",
           default_posix_info.unique_handles);
  LogDebug(COMPONENT_FSAL, "  acl_support  = %hu  ",
           default_posix_info.acl_support);
  LogDebug(COMPONENT_FSAL, "  cansettime  = %d  ",
           default_posix_info.cansettime);
  LogDebug(COMPONENT_FSAL, "  homogenous  = %d  ",
           default_posix_info.homogenous);
  LogDebug(COMPONENT_FSAL, "  supported_attrs  = %llX  ",
           default_posix_info.supported_attrs);
  LogDebug(COMPONENT_FSAL, "  maxread  = %llX     ",
           default_posix_info.maxread);
  LogDebug(COMPONENT_FSAL, "  maxwrite  = %llX     ",
           default_posix_info.maxwrite);
  LogDebug(COMPONENT_FSAL, "  umask  = %X ", default_posix_info.umask);
  LogDebug(COMPONENT_FSAL, "}");

  /* Analyzing fs_common_info struct */

  if((fs_common_info->behaviors.maxfilesize != FSAL_INIT_FS_DEFAULT) ||
     (fs_common_info->behaviors.maxlink != FSAL_INIT_FS_DEFAULT) ||
     (fs_common_info->behaviors.maxnamelen != FSAL_INIT_FS_DEFAULT) ||
     (fs_common_info->behaviors.maxpathlen != FSAL_INIT_FS_DEFAULT) ||
     (fs_common_info->behaviors.no_trunc != FSAL_INIT_FS_DEFAULT) ||
     (fs_common_info->behaviors.case_insensitive != FSAL_INIT_FS_DEFAULT) ||
     (fs_common_info->behaviors.case_preserving != FSAL_INIT_FS_DEFAULT) ||
     (fs_common_info->behaviors.named_attr != FSAL_INIT_FS_DEFAULT) ||
     (fs_common_info->behaviors.lease_time != FSAL_INIT_FS_DEFAULT) ||
     (fs_common_info->behaviors.supported_attrs != FSAL_INIT_FS_DEFAULT) ||
     (fs_common_info->behaviors.homogenous != FSAL_INIT_FS_DEFAULT))
    ReturnCode(ERR_FSAL_NOTSUPP, 0);

  VFS_SET_BOOLEAN_PARAM(global_fs_info, fs_common_info, symlink_support);
  VFS_SET_BOOLEAN_PARAM(global_fs_info, fs_common_info, link_support);
  VFS_SET_BOOLEAN_PARAM(global_fs_info, fs_common_info, lock_support);
  VFS_SET_BOOLEAN_PARAM(global_fs_info, fs_common_info, cansettime);

  VFS_SET_INTEGER_PARAM(global_fs_info, fs_common_info, maxread);
  VFS_SET_INTEGER_PARAM(global_fs_info, fs_common_info, maxwrite);

  VFS_SET_BITMAP_PARAM(global_fs_info, fs_common_info, umask);

  VFS_SET_BOOLEAN_PARAM(global_fs_info, fs_common_info, auth_exportpath_xdev);

  VFS_SET_BITMAP_PARAM(global_fs_info, fs_common_info, xattr_access_rights);

  LogFullDebug(COMPONENT_FSAL,
                    "Supported attributes constant = 0x%llX.",
                    VFS_SUPPORTED_ATTRIBUTES);

  LogFullDebug(COMPONENT_FSAL,
                    "Supported attributes default = 0x%llX.",
                    default_posix_info.supported_attrs);

  LogDebug(COMPONENT_FSAL,
                    "FSAL INIT: Supported attributes mask = 0x%llX.",
                    global_fs_info.supported_attrs);

  ReturnCode(ERR_FSAL_NO_ERROR, 0);
}

fsal_status_t fsal_internal_handle2fd(fsal_op_context_t * p_context,
                                      fsal_handle_t * p_handle, int *pfd, int oflags)
{
  int rc = 0;
  int errsv;


  if(!p_handle || !pfd || !p_context)
    ReturnCode(ERR_FSAL_FAULT, 0);

#if 0
  {
  char str[1024] ;
  sprint_mem( str, phandle->data.vfs_handle.handle, phandle->data.vfs_handle.handle_bytes ) ;
  printf( "=====> fsal_internal_handle2fd: type=%u bytes=%u|%s\n",
          phandle->data.vfs_handle.handle_type, phandle->data.vfs_handle.handle_bytes, str ) ;
  }
#endif


<<<<<<< HEAD
  rc =  vfs_open_by_handle( p_context->export_context->mount_root_fd,
			    &phandle->data.vfs_handle,
=======
  rc =  vfs_open_by_handle( ((vfsfsal_op_context_t *)p_context)->export_context->mount_root_fd,
			    &((vfsfsal_handle_t *)p_handle)->data.vfs_handle,
>>>>>>> a0a5568b
                            oflags ) ;
  if(rc == -1)
    {
      errsv = errno;

      ReturnCode(posix2fsal_error(errsv), errsv);
    }

  *pfd = rc;

  ReturnCode(ERR_FSAL_NO_ERROR, 0);
}                               /* fsal_internal_handle2fd */

<<<<<<< HEAD
fsal_status_t fsal_internal_fd2handle( vfsfsal_op_context_t * p_context,
                                       int fd,
				       vfsfsal_handle_t * phandle)
{
  int rc = 0 ;
  int errsv = 0 ;
=======
fsal_status_t fsal_internal_fd2handle( fsal_op_context_t *p_context,
                                       int fd, 
				       fsal_handle_t *p_handle)
{
  int rc = 0 ;
  int errsv; 
>>>>>>> a0a5568b
  int mnt_id = 0 ;

  memset(p_handle, 0, sizeof(vfsfsal_handle_t));

  ((vfsfsal_handle_t *)p_handle)->data.vfs_handle.handle_bytes = VFS_HANDLE_LEN ;
  if( ( rc = vfs_fd_to_handle( fd,
			       &((vfsfsal_handle_t *)p_handle)->data.vfs_handle,
			       &mnt_id ) ) )
    {
      errsv = errno;
      ReturnCode(posix2fsal_error(errsv), errsv);
    }

#if 0
  {
    char str[1024] ;
<<<<<<< HEAD
    sprint_mem( str, phandle->data.vfs_handle.handle, phandle->data.vfs_handle.handle_bytes ) ;
    printf( "=====> fsal_internal_fd2handle: type=%u bytes=%u|%s\n",
            phandle->data.vfs_handle.handle_type, phandle->data.vfs_handle.handle_bytes, str ) ;
=======
    sprint_mem( str, p_handle->data.vfs_handle.handle, p_handle->data.vfs_handle.handle_bytes ) ;
    printf( "=====> fsal_internal_fd2handle: type=%u bytes=%u|%s\n",  
            p_handle->data.vfs_handle.handle_type, p_handle->data.vfs_handle.handle_bytes, str ) ;
>>>>>>> a0a5568b
  }
#endif

  ReturnCode(ERR_FSAL_NO_ERROR, 0);
}                               /* fsal_internal_fd2handle */

fsal_status_t fsal_internal_Path2Handle(fsal_op_context_t * p_context,       /* IN */
                                        fsal_path_t * p_fsalpath,       /* IN */
                                        fsal_handle_t * p_handle /* OUT */ )
{
  int objectfd;
  fsal_status_t st;

  if(!p_context || !p_handle || !p_fsalpath)
    ReturnCode(ERR_FSAL_FAULT, 0);

  LogFullDebug(COMPONENT_FSAL, "Lookup handle for %s", p_fsalpath->path);

  if((objectfd = open(p_fsalpath->path, O_RDONLY, 0600)) < 0)
    ReturnCode(posix2fsal_error(errno), errno);

  st = fsal_internal_fd2handle(p_context, objectfd, p_handle);
  close(objectfd);
  return st;
}                               /* fsal_internal_Path2Handle */


/**
 * fsal_internal_get_handle_at:
 * Create a handle from a directory pointer and filename
 *
 * \param dfd (input):
 *        Open directory handle
 * \param p_fsalname (input):
 *        Name of the file
 * \param p_handle (output):
 *        The handle that is found and returned
 *
 * \return status of operation
 */

fsal_status_t fsal_internal_get_handle_at(int dfd,      /* IN */
                                          const char *name,     /* IN */
                                          fsal_handle_t *p_handle      /* OUT
                                                                         */ )
{
  int errsrv = 0 ;

  if( !name || !p_handle )
    ReturnCode(ERR_FSAL_FAULT, 0);

  memset(p_handle, 0, sizeof(vfsfsal_handle_t));

  LogFullDebug(COMPONENT_FSAL, "get handle at for %s", name);

  ((vfsfsal_handle_t *)p_handle)->data.vfs_handle.handle_bytes = VFS_HANDLE_LEN ;
  if( vfs_name_by_handle_at( dfd, name, &((vfsfsal_handle_t *)p_handle)->data.vfs_handle ) != 0 )
   {
      errsrv = errno;
      ReturnCode(posix2fsal_error(errsrv), errsrv);
   }

  ReturnCode(ERR_FSAL_NO_ERROR, 0);
} /* fsal_internal_get_handle_at */


/*
   Check the access from an existing fsal_attrib_list_t or struct stat
*/
/* XXX : ACL */
fsal_status_t fsal_internal_testAccess(fsal_op_context_t * p_context,        /* IN */
                                       fsal_accessflags_t access_type,  /* IN */
                                       struct stat * p_buffstat,        /* IN */
                                       fsal_attrib_list_t * p_object_attributes /* IN */ )
{
  fsal_accessflags_t missing_access;
  unsigned int is_grp, i;
  fsal_uid_t uid;
  fsal_gid_t gid;
  fsal_accessmode_t mode;
  fsal_uid_t userid = ((vfsfsal_op_context_t *)p_context)->credential.user;
  fsal_uid_t groupid = ((vfsfsal_op_context_t *)p_context)->credential.group;

  /* sanity checks. */

  if((!p_object_attributes && !p_buffstat) || !p_context)
    ReturnCode(ERR_FSAL_FAULT, 0);

  /* If the FSAL_F_OK flag is set, returns ERR INVAL */

  if(access_type & FSAL_F_OK)
    ReturnCode(ERR_FSAL_INVAL, 0);

  /* test root access */

  if(userid == 0)
    ReturnCode(ERR_FSAL_NO_ERROR, 0);

  /* unsatisfied flags */

  missing_access = FSAL_MODE_MASK(access_type); /* only modes, no ACLs here */

  if(p_object_attributes)
    {
      uid = p_object_attributes->owner;
      gid = p_object_attributes->group;
      mode = p_object_attributes->mode;
    }
  else
    {
      uid = p_buffstat->st_uid;
      gid = p_buffstat->st_gid;
      mode = unix2fsal_mode(p_buffstat->st_mode);
    }

  /* Test if file belongs to user. */

  if(userid == uid)
    {

      LogFullDebug(COMPONENT_FSAL, "File belongs to user %d", uid);

      if(mode & FSAL_MODE_RUSR)
        missing_access &= ~FSAL_R_OK;

      if(mode & FSAL_MODE_WUSR)
        missing_access &= ~FSAL_W_OK;

      if(mode & FSAL_MODE_XUSR)
        missing_access &= ~FSAL_X_OK;

      /* handle the creation of a new 500 file correctly */
      if((missing_access & FSAL_OWNER_OK) != 0)
        missing_access = 0;

      if(missing_access == 0)
        ReturnCode(ERR_FSAL_NO_ERROR, 0);
      else
        {
          LogFullDebug(COMPONENT_FSAL,
                            "Mode=%#o, Access=%#o, Rights missing: %#o", mode,
                            access_type, missing_access);
          ReturnCode(ERR_FSAL_ACCESS, 0);
        }

    }

  /* missing_access will be nonzero triggering a failure
   * even though FSAL_OWNER_OK is not even a real posix file
   * permission */
  missing_access &= ~FSAL_OWNER_OK;

  /* Test if the file belongs to user's group. */

  is_grp = (groupid == gid);

  if(is_grp)
    LogFullDebug(COMPONENT_FSAL, "File belongs to user's group %d",
                      groupid);


  /* Test if file belongs to alt user's groups */

  if(!is_grp)
    {
      for(i = 0; i < ((vfsfsal_op_context_t *)p_context)->credential.nbgroups; i++)
        {
	  is_grp = (((vfsfsal_op_context_t *)p_context)->credential.alt_groups[i] == gid);

          if(is_grp)
            LogFullDebug(COMPONENT_FSAL,
			 "File belongs to user's alt group %d",
			 ((vfsfsal_op_context_t *)p_context)->credential.alt_groups[i]);

          // exits loop if found
          if(is_grp)
            break;
        }
    }

  /* finally apply group rights */

  if(is_grp)
    {
      if(mode & FSAL_MODE_RGRP)
        missing_access &= ~FSAL_R_OK;

      if(mode & FSAL_MODE_WGRP)
        missing_access &= ~FSAL_W_OK;

      if(mode & FSAL_MODE_XGRP)
        missing_access &= ~FSAL_X_OK;

      if(missing_access == 0)
        ReturnCode(ERR_FSAL_NO_ERROR, 0);
      else
        ReturnCode(ERR_FSAL_ACCESS, 0);

    }

  /* test other perms */

  if(mode & FSAL_MODE_ROTH)
    missing_access &= ~FSAL_R_OK;

  if(mode & FSAL_MODE_WOTH)
    missing_access &= ~FSAL_W_OK;

  if(mode & FSAL_MODE_XOTH)
    missing_access &= ~FSAL_X_OK;

  /* XXX ACLs. */

  if(missing_access == 0)
    ReturnCode(ERR_FSAL_NO_ERROR, 0);
  else
    ReturnCode(ERR_FSAL_ACCESS, 0);

}

fsal_status_t fsal_internal_setattrs_symlink(fsal_handle_t * p_filehandle,   /* IN */
                                             fsal_op_context_t * p_context,  /* IN */
                                             fsal_attrib_list_t * p_attrib_set, /* IN */
                                             fsal_attrib_list_t * p_object_attributes)
{
  if(!p_filehandle || !p_context || !p_attrib_set)
    Return(ERR_FSAL_FAULT, 0, INDEX_FSAL_setattrs);

  *p_object_attributes = *p_attrib_set;

  ReturnCode(ERR_FSAL_NO_ERROR, 0);
}                               /* fsal_internal_setattrs_symlink */

<|MERGE_RESOLUTION|>--- conflicted
+++ resolved
@@ -472,13 +472,8 @@
 #endif
 
 
-<<<<<<< HEAD
-  rc =  vfs_open_by_handle( p_context->export_context->mount_root_fd,
-			    &phandle->data.vfs_handle,
-=======
   rc =  vfs_open_by_handle( ((vfsfsal_op_context_t *)p_context)->export_context->mount_root_fd,
 			    &((vfsfsal_handle_t *)p_handle)->data.vfs_handle,
->>>>>>> a0a5568b
                             oflags ) ;
   if(rc == -1)
     {
@@ -492,21 +487,12 @@
   ReturnCode(ERR_FSAL_NO_ERROR, 0);
 }                               /* fsal_internal_handle2fd */
 
-<<<<<<< HEAD
-fsal_status_t fsal_internal_fd2handle( vfsfsal_op_context_t * p_context,
+fsal_status_t fsal_internal_fd2handle( fsal_op_context_t *p_context,
                                        int fd,
-				       vfsfsal_handle_t * phandle)
+				       fsal_handle_t *p_handle)
 {
   int rc = 0 ;
-  int errsv = 0 ;
-=======
-fsal_status_t fsal_internal_fd2handle( fsal_op_context_t *p_context,
-                                       int fd, 
-				       fsal_handle_t *p_handle)
-{
-  int rc = 0 ;
-  int errsv; 
->>>>>>> a0a5568b
+  int errsv;
   int mnt_id = 0 ;
 
   memset(p_handle, 0, sizeof(vfsfsal_handle_t));
@@ -523,15 +509,9 @@
 #if 0
   {
     char str[1024] ;
-<<<<<<< HEAD
-    sprint_mem( str, phandle->data.vfs_handle.handle, phandle->data.vfs_handle.handle_bytes ) ;
+    sprint_mem( str, p_handle->data.vfs_handle.handle, p_handle->data.vfs_handle.handle_bytes ) ;
     printf( "=====> fsal_internal_fd2handle: type=%u bytes=%u|%s\n",
-            phandle->data.vfs_handle.handle_type, phandle->data.vfs_handle.handle_bytes, str ) ;
-=======
-    sprint_mem( str, p_handle->data.vfs_handle.handle, p_handle->data.vfs_handle.handle_bytes ) ;
-    printf( "=====> fsal_internal_fd2handle: type=%u bytes=%u|%s\n",  
             p_handle->data.vfs_handle.handle_type, p_handle->data.vfs_handle.handle_bytes, str ) ;
->>>>>>> a0a5568b
   }
 #endif
 
