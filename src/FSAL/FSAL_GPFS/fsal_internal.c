--- conflicted
+++ resolved
@@ -593,12 +593,8 @@
     ReturnCode(ERR_FSAL_FAULT, 0);
 
   oarg.mountdirfd = dirfd;
-<<<<<<< HEAD
-  oarg.handle = &phandle->data.handle;
-=======
 
   oarg.handle = &((gpfsfsal_handle_t *)phandle)->data.handle;
->>>>>>> a0a5568b
   oarg.flags = oflags;
 
   rc = gpfs_ganesha(OPENHANDLE_OPEN_BY_HANDLE, &oarg);
@@ -634,12 +630,9 @@
   if(!p_context || !p_handle || !p_fsalpath)
     ReturnCode(ERR_FSAL_FAULT, 0);
 
-<<<<<<< HEAD
-  memset(p_handle, 0, sizeof(*p_handle));
-  harg.handle = &p_handle->data.handle;
-=======
+  memset(p_handle, 0, sizeof(gpfsfsal_handle_t));
   harg.handle = &((gpfsfsal_handle_t *)p_handle)->data.handle;
->>>>>>> a0a5568b
+
   harg.handle->handle_size = OPENHANDLE_HANDLE_LEN;
   harg.name = p_fsalpath->path;
   harg.dfd = AT_FDCWD;
@@ -682,12 +675,8 @@
   if(!p_handle || !p_fsalname)
     ReturnCode(ERR_FSAL_FAULT, 0);
 
-<<<<<<< HEAD
-  memset(p_handle, 0, sizeof(*p_handle));
-  harg.handle = &p_handle->data.handle;
-=======
+  memset(p_handle, 0, sizeof(gpfsfsal_handle_t));
   harg.handle = &((gpfsfsal_handle_t *)p_handle)->data.handle;
->>>>>>> a0a5568b
   harg.handle->handle_size = OPENHANDLE_HANDLE_LEN;
   harg.name = p_fsalname->name;
   harg.dfd = dfd;
