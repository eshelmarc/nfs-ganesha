AM_CFLAGS                     = $(FSAL_CFLAGS) $(SEC_CFLAGS)

check_PROGRAMS = test_nfs_ip_stats test_nfs_ip_name

test_nfs_ip_stats_SOURCES = test_nfs_ip_stats.c
test_nfs_ip_stats_LDADD = libsupport.la ../HashTable/libhashtable.la ../BuddyMalloc/libBuddyMalloc.la ../Log/liblog.la ../RW_Lock/librwlock.la

test_nfs_ip_name_SOURCES = test_nfs_ip_name.c
test_nfs_ip_name_LDADD = libsupport.la ../HashTable/libhashtable.la ../BuddyMalloc/libBuddyMalloc.la ../Log/liblog.la ../RW_Lock/librwlock.la ../ConfigParsing/libConfigParsing.la


TESTS = test_nfs_ip_stats test_nfs_ip_name

noinst_LTLIBRARIES            = libsupport.la

libsupport_la_SOURCES =  nfs_export_list.c                  \
                         nfs_filehandle_mgmt.c              \
                         nfs_mnt_list.c                     \
                         nfs_read_conf.c                    \
                         nfs_convert.c                      \
                         nfs_stat_mgmt.c                    \
                         nfs_ip_name.c                      \
                         nfs_ip_stats.c                     \
                         nfs_client_id.c                    \
                         nfs_state_id.c                     \
                         nfs_open_owner.c                   \
                         nfs4_tools.c                       \
                         exports.c                          \
                         fridgethr.c                        \
                         lookup3.c                          \
                         ../include/nfs_file_handle.h       \
                         ../include/nfs_core.h              \
                         ../include/nfs_tools.h             \
                         ../include/HashData.h              \
                         ../include/HashTable.h             \
                         ../include/SemN.h                  \
                         ../include/cache_content.h         \
                         ../include/cache_inode.h           \
                         ../include/common_utils.h          \
                         ../include/config_parsing.h        \
                         ../include/fsal.h                  \
                         ../include/log_functions.h         \
                         ../include/lookup3.h               \
                         ../include/mount.h                 \
                         ../include/nfs23.h                 \
                         ../include/nfs4.h                  \
                         ../include/nfs_core.h              \
                         ../include/err_inject.h            \
                         ../include/nfs_creds.h             \
                         ../include/nfs_dupreq.h            \
                         ../include/nfs_exports.h           \
                         ../include/nfs_proto_functions.h   \
                         ../include/nfs_proto_tools.h       \
                         ../include/nfs_stat.h              \
                         ../include/err_inject.h            \
                         ../include/stuff_alloc.h

libsupport_la_LIBADD         =   ../RPCAL/librpcal.la 

if USE_NLM
libsupport_la_SOURCES += nlm_util.c nlm_async.c nsm.c
endif

if USE_NFS4_1
libsupport_la_SOURCES += nfs_session_id.c 
endif

if ERROR_INJECTION
libsupport_la_SOURCES += err_inject.c
endif

<<<<<<< HEAD
libsupport_la_DEPENDENCIES = $(libsupport_la_SOURCES) $(libsupport_la_LIBADD)
=======
TESTS = $(check_SCRIPTS)

check_SCRIPTS = test_libsupport_nlm.sh

check_PROGRAMS                  = test_support

test_support_SOURCES    	= test_support.c
test_support_LDADD    	= libsupport.la ../Log/liblog.la ../NFS_Protocols/libnfsproto.la ../BuddyMalloc/libBuddyMalloc.la ../XDR/libnfs_mnt_xdr.la
>>>>>>> 3437d213


new: clean all 

doc:
	doxygen ./doxygen.conf
	rep=`grep OUTPUT_DIRECTORY doxygen.conf | grep share  | awk -F '=' '{print $$2;}'` ; cd $$rep/latex ; make

testrunner:  $(check_PROGRAMS)
	../tools/maketest -x support -f ./maketest.conf > ../testres-xml/support.xml
<|MERGE_RESOLUTION|>--- conflicted
+++ resolved
@@ -69,9 +69,8 @@
 libsupport_la_SOURCES += err_inject.c
 endif
 
-<<<<<<< HEAD
 libsupport_la_DEPENDENCIES = $(libsupport_la_SOURCES) $(libsupport_la_LIBADD)
-=======
+
 TESTS = $(check_SCRIPTS)
 
 check_SCRIPTS = test_libsupport_nlm.sh
@@ -80,8 +79,6 @@
 
 test_support_SOURCES    	= test_support.c
 test_support_LDADD    	= libsupport.la ../Log/liblog.la ../NFS_Protocols/libnfsproto.la ../BuddyMalloc/libBuddyMalloc.la ../XDR/libnfs_mnt_xdr.la
->>>>>>> 3437d213
-
 
 new: clean all 
 
