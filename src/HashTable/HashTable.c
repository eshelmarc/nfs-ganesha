--- conflicted
+++ resolved
@@ -458,89 +458,6 @@
                      struct hash_buff *stored_key,
                      struct hash_buff *stored_val)
 {
-<<<<<<< HEAD
-  unsigned int hashval = 0;
-  unsigned int rbt_value = 0;
-  struct rbt_node *qn = NULL;
-  struct rbt_node *pn = NULL;
-  hash_data_t *pdata = NULL;
-
-  /* Sanity check */
-  if(ht == NULL)
-    return HASHTABLE_ERROR_INVALID_ARGUMENT;
-  else if(buffkey == NULL)
-    return HASHTABLE_ERROR_INVALID_ARGUMENT;
-  else if(buffval == NULL)
-    return HASHTABLE_ERROR_INVALID_ARGUMENT;
-
-  /* Compute values to locate into the hashtable */
-  if( ht->parameter.hash_func_both != NULL )
-   {
-      if( (*(ht->parameter.hash_func_both))( &ht->parameter, buffkey, &hashval, &rbt_value ) == 0 ) 
-       return HASHTABLE_ERROR_INVALID_ARGUMENT;
-   }
-  else
-   {
-    hashval = (*(ht->parameter.hash_func_key)) (&ht->parameter, buffkey);
-    rbt_value = (*(ht->parameter.hash_func_rbt)) (&ht->parameter, buffkey);
-   }
-
-  LogFullDebug(COMPONENT_HASHTABLE,
-               "Key = %p   Value = %p  hashval = %u  rbt_value = %u",
-               buffkey->pdata, buffval->pdata, hashval, rbt_value);
-
-  /* acquire mutex for protection */
-  P_w(&(ht->array_lock[hashval]));
-
-  if(Key_Locate(ht, buffkey, hashval, rbt_value, &pn) == HASHTABLE_SUCCESS)
-    {
-      /* An entry of that key already exists */
-      if(how == HASHTABLE_SET_HOW_TEST_ONLY)
-        {
-          ht->stat_dynamic[hashval].ok.nb_test += 1;
-          V_w(&(ht->array_lock[hashval]));
-          return HASHTABLE_SUCCESS;
-        }
-
-      if(how == HASHTABLE_SET_HOW_SET_NO_OVERWRITE)
-        {
-          ht->stat_dynamic[hashval].err.nb_test += 1;
-          V_w(&(ht->array_lock[hashval]));
-          return HASHTABLE_ERROR_KEY_ALREADY_EXISTS;
-        }
-      qn = pn;
-      pdata = RBT_OPAQ(qn);
-
-      LogFullDebug(COMPONENT_HASHTABLE,
-                   "Entry already exists (k=%p,v=%p)",
-                   buffkey->pdata, buffval->pdata);
-
-    }
-  else
-    {
-      struct rbt_head *tete_rbt = &(ht->array_rbt[hashval]);
-
-      /* No entry of that key, add it to the trees */
-      if(how == HASHTABLE_SET_HOW_TEST_ONLY)
-        {
-          ht->stat_dynamic[hashval].notfound.nb_test += 1;
-          V_w(&(ht->array_lock[hashval]));
-          return HASHTABLE_ERROR_NO_SUCH_KEY;
-        }
-
-      /* Insert a new node in the table */
-      RBT_FIND(tete_rbt, pn, rbt_value);
-
-      /* This entry does not exist, create it */
-      /* First get a new entry in the preallocated node array */
-      GetFromPool(qn, &ht->node_prealloc[hashval], rbt_node_t);
-      if(qn == NULL)
-        {
-          ht->stat_dynamic[hashval].err.nb_set += 1;
-          V_w(&(ht->array_lock[hashval]));
-          return HASHTABLE_INSERT_MALLOC_ERROR;
-        }
-=======
      /* Stored error return */
      hash_error_t rc = HASHTABLE_SUCCESS;
      /* The pair of buffer descriptors locating both key and value
@@ -557,7 +474,6 @@
                rc = HASHTABLE_ERROR_KEY_ALREADY_EXISTS;
                goto out;
           }
->>>>>>> 19649f22
 
           descriptors = RBT_OPAQ(latch->locator);
           if (stored_key) {
@@ -635,78 +551,6 @@
  * @retval Other errors on failure
  */
 
-<<<<<<< HEAD
-int HashTable_GetRef(hash_table_t *ht, hash_buffer_t *buffkey,
-                     hash_buffer_t *buffval,
-                     void (*get_ref)(hash_buffer_t *),
-                     void **htoken)
-{
-  unsigned long hashval;
-  unsigned long rbt_value = 0;
-  struct rbt_node *pn;
-  hash_data_t *pdata = NULL;
-  int rc = 0;
-
-  /* Sanity check */
-  if(ht == NULL || buffkey == NULL || buffval == NULL)
-    return HASHTABLE_ERROR_INVALID_ARGUMENT;
-
-  /* Compute values to locate into the hashtable */
-  if( ht->parameter.hash_func_both != NULL )
-   {
-     uint32_t hashval32, rbt_value32;
-
-     if((*(ht->parameter.hash_func_both))( &ht->parameter, buffkey, &hashval32, &rbt_value32) == 0) 
-       return HASHTABLE_ERROR_INVALID_ARGUMENT;
-
-     hashval   = (unsigned long) hashval32;
-     rbt_value = (unsigned long) rbt_value32;
-   }
-  else
-   {
-    hashval   = (*(ht->parameter.hash_func_key)) (&ht->parameter, buffkey);
-    rbt_value = (*(ht->parameter.hash_func_rbt)) (&ht->parameter, buffkey);
-   }
-
-  /* Acquire mutex */
-  P_r(&(ht->array_lock[hashval]));
-
-  /* if htoken != NULL, then it is an opaque indirect pointer we will use
-   * to extend a critical section to a future call to HashTable_Release. */
-  if (htoken)
-      *htoken = &(ht->array_lock[hashval]);
-
-  /* I get the node with this value that is located on the left (first with this value in the rbtree) */
-  if((rc = Key_Locate(ht, buffkey, hashval, rbt_value, &pn)) != HASHTABLE_SUCCESS)
-    {
-      ht->stat_dynamic[hashval].notfound.nb_get += 1;
-      V_r(&(ht->array_lock[hashval]));
-      return rc;
-    }
-
-  /* Key was found */
-  pdata = (hash_data_t *) RBT_OPAQ(pn);
-  buffval->pdata = pdata->buffval.pdata;
-  buffval->len = pdata->buffval.len;
-
-  ht->stat_dynamic[hashval].ok.nb_get += 1;
-
-  if(get_ref != NULL)
-    get_ref(buffval);
-
-  /* Release mutex, unless the caller is extending the critical section */
-  if (! htoken)
-      V_r(&(ht->array_lock[hashval]));
-
-  return HASHTABLE_SUCCESS;
-}                               /* HashTable_Get */
-
-int HashTable_Get(hash_table_t *ht, hash_buffer_t *buffkey,
-                  hash_buffer_t *buffval)
-{
-    return HashTable_GetRef(ht, buffkey, buffval, NULL, NULL);
-}                               /* HashTable_Get */
-=======
 hash_error_t
 HashTable_DeleteLatched(struct hash_table *ht,
                         struct hash_buff *key,
@@ -739,13 +583,6 @@
      HashTable_ReleaseLatched(ht, latch);
      return HASHTABLE_SUCCESS;
 } /* HashTable_DeleteLatched */
->>>>>>> 19649f22
-
-int HashTable_GetEx(hash_table_t *ht, hash_buffer_t *buffkey,
-                    hash_buffer_t *buffval, void **htoken)
-{
-    return HashTable_GetRef(ht, buffkey, buffval, NULL, htoken);
-}                               /* HashTable_Get */
 
 void HashTable_Release(hash_table_t *ht, void *htoken)
 {
@@ -754,12 +591,6 @@
 }
 
 /**
-<<<<<<< HEAD
- *
- * HashTable_Get_and_Del: Try to retrieve the value associated with a key and remove from the hash table if found.
-=======
->>>>>>> 19649f22
- *
  * @brief Remove and free all (key,val) couples from the hash store
  *
  * This function removes all (key,val) couples from the hashtable and
@@ -910,89 +741,9 @@
  * @param ht the hashtable to be used.
  *
  */
-<<<<<<< HEAD
-int HashTable_DelRef(hash_table_t * ht, hash_buffer_t * buffkey,
-                     hash_buffer_t * p_usedbuffkey, hash_buffer_t * p_usedbuffdata,
-                     int (*put_ref)(hash_buffer_t *) )
-{
-  unsigned int hashval;
-  struct rbt_node *pn;
-  unsigned int rbt_value = 0;
-  struct rbt_head *tete_rbt;
-  hash_data_t *pdata = NULL;
-  int rc = 0;
-
-  /* Sanity check */
-  if(ht == NULL || buffkey == NULL)
-    return HASHTABLE_ERROR_INVALID_ARGUMENT;
-
-  /* Compute values to locate into the hashtable */
-  if( ht->parameter.hash_func_both != NULL )
-   {
-      if( (*(ht->parameter.hash_func_both))( &ht->parameter, buffkey, &hashval, &rbt_value ) == 0 ) 
-       return HASHTABLE_ERROR_INVALID_ARGUMENT;
-   }
-  else
-   {
-    hashval = (*(ht->parameter.hash_func_key)) (&ht->parameter, buffkey);
-    rbt_value = (*(ht->parameter.hash_func_rbt)) (&ht->parameter, buffkey);
-   }
-
-  /* acquire mutex */
-  P_w(&(ht->array_lock[hashval]));
-
-  /* We didn't find anything */
-  if((rc = Key_Locate(ht, buffkey, hashval, rbt_value, &pn)) != HASHTABLE_SUCCESS)
-    {
-      ht->stat_dynamic[hashval].notfound.nb_del += 1;
-      V_w(&(ht->array_lock[hashval]));
-      return rc;
-    }
-
-  pdata = (hash_data_t *) RBT_OPAQ(pn);
-  if(put_ref != NULL)
-    if(put_ref(&pdata->buffval) != 0)
-      {
-        V_w(&(ht->array_lock[hashval]));
-        return HASHTABLE_NOT_DELETED;
-      }
-
-
-  /* Return the key buffer back to the end user if pusedbuffkey isn't NULL */
-  if(p_usedbuffkey != NULL)
-    *p_usedbuffkey = pdata->buffkey;
-
-  if(p_usedbuffdata != NULL)
-    *p_usedbuffdata = pdata->buffval;
-
-  /* Key was found */
-  tete_rbt = &(ht->array_rbt[hashval]);
-  RBT_UNLINK(tete_rbt, pn);
-
-  /* the key was located, the deletion is done */
-  ht->stat_dynamic[hashval].nb_entries -= 1;
-
-  /* put back the pdata buffer to pool */
-  ReleaseToPool(pdata, &ht->pdata_prealloc[hashval]);
-
-  /* Put the node back in the table of preallocated nodes (it could be reused) */
-  ReleaseToPool(pn, &ht->node_prealloc[hashval]);
-
-  ht->stat_dynamic[hashval].ok.nb_del += 1;
-
-  /* release mutex */
-  V_w(&(ht->array_lock[hashval]));
-
-  return HASHTABLE_SUCCESS;
-}                               /*  HashTable_Del */
-
-int HashTable_Del(hash_table_t * ht, hash_buffer_t * buffkey,
-                  hash_buffer_t * p_usedbuffkey, hash_buffer_t * p_usedbuffdata)
-=======
 void
 HashTable_Log(log_components_t component,
               struct hash_table *ht)
->>>>>>> 19649f22
 {
      /* The current position in the hash table */
      struct rbt_node *it = NULL;
